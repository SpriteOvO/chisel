--- conflicted
+++ resolved
@@ -30,15 +30,9 @@
   dut.io.a := a.U
   dut.io.b := b.U
   dut.io.e := first
-<<<<<<< HEAD
-  when(first) { first := false.B }
+  when(first) { first := Bool(false) }
   when(!first && dut.io.v) {
     assert(dut.io.z === z.U)
-=======
-  when(first) { first := Bool(false) }
-  when(!first && dut.io.v) {
-    assert(dut.io.z === UInt(z))
->>>>>>> 54cd58cb
     stop()
   }
 }
